--- conflicted
+++ resolved
@@ -16,47 +16,14 @@
 // MERCHANTABILITY or FITNESS FOR A PARTICULAR PURPOSE. See the GNU
 // Lesser General Public License for more details.
 //
-// #define DEBUG 1
+//#define DEBUG 1
 
 #include <Arduino.h>
-
 #include "PN5180.h"
-
 #include "Debug.h"
 
 // PN5180 1-Byte Direct Commands
 // see 11.4.3.3 Host Interface Command List
-<<<<<<< HEAD
-#define PN5180_WRITE_REGISTER		   (0x00)
-#define PN5180_WRITE_REGISTER_OR_MASK  (0x01)
-#define PN5180_WRITE_REGISTER_AND_MASK (0x02)
-#define PN5180_READ_REGISTER		   (0x04)
-#define PN5180_WRITE_EEPROM			   (0x06)
-#define PN5180_READ_EEPROM			   (0x07)
-#define PN5180_SEND_DATA			   (0x09)
-#define PN5180_READ_DATA			   (0x0A)
-#define PN5180_SWITCH_MODE			   (0x0B)
-#define PN5180_MIFARE_AUTHENTICATE	   (0x0C)
-#define PN5180_LOAD_RF_CONFIG		   (0x11)
-#define PN5180_RF_ON				   (0x16)
-#define PN5180_RF_OFF				   (0x17)
-
-uint8_t PN5180::readBufferStatic16[16];
-
-PN5180::PN5180(uint8_t SSpin, uint8_t BUSYpin, uint8_t RSTpin, SPIClass &spi)
-	: PN5180_NSS(SSpin)
-	, PN5180_BUSY(BUSYpin)
-	, PN5180_RST(RSTpin)
-	, PN5180_SPI(spi) {
-	/*
-	 * 11.4.1 Physical Host Interface
-	 * The interface of the PN5180 to a host microcontroller is based on a SPI interface,
-	 * extended by signal line BUSY. The maximum SPI speed is 7 Mbps and fixed to CPOL
-	 * = 0 and CPHA = 0.
-	 */
-	// Settings for PN5180: 7Mbps, MSB first, SPI_MODE0 (CPOL=0, CPHA=0)
-	SPI_SETTINGS = SPISettings(7000000, MSBFIRST, SPI_MODE0);
-=======
 #define PN5180_WRITE_REGISTER           (0x00)
 #define PN5180_WRITE_REGISTER_OR_MASK   (0x01)
 #define PN5180_WRITE_REGISTER_AND_MASK  (0x02)
@@ -90,41 +57,14 @@
    */
   // Settings for PN5180: 7Mbps, MSB first, SPI_MODE0 (CPOL=0, CPHA=0)
   SPI_SETTINGS = SPISettings(7000000, MSBFIRST, SPI_MODE0);
->>>>>>> d54712e5
 }
 
 PN5180::~PN5180() {
-	if (readBufferDynamic508) {
-		free(readBufferDynamic508);
-	}
-}
-
-<<<<<<< HEAD
-void PN5180::begin() {
-	pinMode(PN5180_NSS, OUTPUT);
-	pinMode(PN5180_BUSY, INPUT);
-	pinMode(PN5180_RST, OUTPUT);
-
-	digitalWrite(PN5180_NSS, HIGH); // disable
-	digitalWrite(PN5180_RST, HIGH); // no reset
-
-	PN5180_SPI.begin();
-	PN5180DEBUG(F("SPI pinout: "));
-	PN5180DEBUG(F("SS="));
-	PN5180DEBUG(SS);
-	PN5180DEBUG(F(", MOSI="));
-	PN5180DEBUG(MOSI);
-	PN5180DEBUG(F(", MISO="));
-	PN5180DEBUG(MISO);
-	PN5180DEBUG(F(", SCK="));
-	PN5180DEBUG(SCK);
-	PN5180DEBUG("\n");
-}
-
-void PN5180::end() {
-	digitalWrite(PN5180_NSS, HIGH); // disable
-	PN5180_SPI.end();
-=======
+  if (readBufferDynamic508) {
+    free(readBufferDynamic508);
+  }
+}
+
 // If you specify ss parameter here it will override the SSpin specified in the class initialization
 void PN5180::begin(int8_t sck, int8_t miso, int8_t mosi, int8_t ss) {
   PN5180DEBUG_PRINTF(F("PN5180::begin(sck=%d, miso=%d, mosi=%d, ss=%d)"), sck, miso, mosi, ss);
@@ -170,7 +110,6 @@
   digitalWrite(PN5180_NSS, HIGH); // disable
   PN5180_SPI.end();
   PN5180DEBUG_EXIT;
->>>>>>> d54712e5
 }
 
 /*
@@ -180,18 +119,6 @@
  * raised.
  */
 bool PN5180::writeRegister(uint8_t reg, uint32_t value) {
-<<<<<<< HEAD
-	uint8_t *p = (uint8_t *) &value;
-
-#ifdef DEBUG
-	PN5180DEBUG(F("Write Register 0x"));
-	PN5180DEBUG(formatHex(reg));
-	PN5180DEBUG(F(", value (LSB first)=0x"));
-	for (int i = 0; i < 4; i++) {
-		PN5180DEBUG(formatHex(p[i]));
-	}
-	PN5180DEBUG("\n");
-=======
   PN5180DEBUG_PRINTF(F("PN5180::writeRegister(reg=%d, value=%d)"), reg, value);
   PN5180DEBUG_PRINTLN();
   PN5180DEBUG_ENTER;
@@ -205,23 +132,18 @@
     PN5180DEBUG(formatHex(p[i]));
   }
   PN5180DEBUG_PRINTLN();
->>>>>>> d54712e5
-#endif
-
-	/*
-	For all 4 byte command parameter transfers (e.g. register values), the payload
-	parameters passed follow the little endian approach (Least Significant Byte first).
-	 */
-	uint8_t cmd[] = {PN5180_WRITE_REGISTER, reg, p[0], p[1], p[2], p[3]};
-
-	transceiveCommand(cmd, sizeof(cmd));
-
-<<<<<<< HEAD
-	return true;
-=======
-  PN5180DEBUG_EXIT;
-  return true;
->>>>>>> d54712e5
+#endif
+
+  /*
+  For all 4 byte command parameter transfers (e.g. register values), the payload
+  parameters passed follow the little endian approach (Least Significant Byte first).
+   */
+  uint8_t cmd[] = { PN5180_WRITE_REGISTER, reg, p[0], p[1], p[2], p[3] };
+
+  transceiveCommand(cmd, sizeof(cmd));
+
+  PN5180DEBUG_EXIT;
+  return true;
 }
 
 /*
@@ -233,18 +155,6 @@
  * raised.
  */
 bool PN5180::writeRegisterWithOrMask(uint8_t reg, uint32_t mask) {
-<<<<<<< HEAD
-	uint8_t *p = (uint8_t *) &mask;
-
-#ifdef DEBUG
-	PN5180DEBUG(F("Write Register 0x"));
-	PN5180DEBUG(formatHex(reg));
-	PN5180DEBUG(F(" with OR mask (LSB first)=0x"));
-	for (int i = 0; i < 4; i++) {
-		PN5180DEBUG(formatHex(p[i]));
-	}
-	PN5180DEBUG("\n");
-=======
   PN5180DEBUG_PRINTF(F("PN5180::writeRegisterWithOrMask(reg=%d, mask=%d)"), reg, mask);
   PN5180DEBUG_PRINTLN();
   PN5180DEBUG_ENTER;
@@ -258,19 +168,14 @@
     PN5180DEBUG(formatHex(p[i]));
   }
   PN5180DEBUG_PRINTLN();
->>>>>>> d54712e5
-#endif
-
-	uint8_t cmd[] = {PN5180_WRITE_REGISTER_OR_MASK, reg, p[0], p[1], p[2], p[3]};
-
-	transceiveCommand(cmd, sizeof(cmd));
-
-<<<<<<< HEAD
-	return true;
-=======
-  PN5180DEBUG_EXIT;
-  return true;
->>>>>>> d54712e5
+#endif
+
+  uint8_t cmd[] = { PN5180_WRITE_REGISTER_OR_MASK, reg, p[0], p[1], p[2], p[3] };
+
+  transceiveCommand(cmd, sizeof(cmd));
+
+  PN5180DEBUG_EXIT;
+  return true;
 }
 
 /*
@@ -282,18 +187,6 @@
  * raised.
  */
 bool PN5180::writeRegisterWithAndMask(uint8_t reg, uint32_t mask) {
-<<<<<<< HEAD
-	uint8_t *p = (uint8_t *) &mask;
-
-#ifdef DEBUG
-	PN5180DEBUG(F("Write Register 0x"));
-	PN5180DEBUG(formatHex(reg));
-	PN5180DEBUG(F(" with AND mask (LSB first)=0x"));
-	for (int i = 0; i < 4; i++) {
-		PN5180DEBUG(formatHex(p[i]));
-	}
-	PN5180DEBUG("\n");
-=======
   PN5180DEBUG_PRINTF(F("PN5180::writeRegisterWithAndMask(reg=%d, mask=%d)"), reg, mask);
   PN5180DEBUG_PRINTLN();
   PN5180DEBUG_ENTER;
@@ -307,19 +200,14 @@
     PN5180DEBUG(formatHex(p[i]));
   }
   PN5180DEBUG_PRINTLN();
->>>>>>> d54712e5
-#endif
-
-	uint8_t cmd[] = {PN5180_WRITE_REGISTER_AND_MASK, reg, p[0], p[1], p[2], p[3]};
-
-	transceiveCommand(cmd, sizeof(cmd));
-
-<<<<<<< HEAD
-	return true;
-=======
-  PN5180DEBUG_EXIT;
-  return true;
->>>>>>> d54712e5
+#endif
+
+  uint8_t cmd[] = { PN5180_WRITE_REGISTER_AND_MASK, reg, p[0], p[1], p[2], p[3] };
+
+  transceiveCommand(cmd, sizeof(cmd));
+
+  PN5180DEBUG_EXIT;
+  return true;
 }
 
 /*
@@ -330,50 +218,26 @@
  * raised.
  */
 bool PN5180::readRegister(uint8_t reg, uint32_t *value) {
-<<<<<<< HEAD
-	PN5180DEBUG(F("Reading register 0x"));
-	PN5180DEBUG(formatHex(reg));
-	PN5180DEBUG(F("...\n"));
-=======
   PN5180DEBUG_PRINTF(F("PN5180::readRegister(reg=0x%s, *value)"), formatHex(reg));
   PN5180DEBUG_PRINTLN();
   PN5180DEBUG_ENTER;
->>>>>>> d54712e5
-
-	uint8_t cmd[] = {PN5180_READ_REGISTER, reg};
-
-	transceiveCommand(cmd, sizeof(cmd), (uint8_t *) value, 4);
-
-<<<<<<< HEAD
-	PN5180DEBUG(F("Register value=0x"));
-	PN5180DEBUG(formatHex(*value));
-	PN5180DEBUG("\n");
-
-	return true;
-=======
+
+  uint8_t cmd[] = { PN5180_READ_REGISTER, reg };
+
+  transceiveCommand(cmd, sizeof(cmd), (uint8_t*)value, 4);
+
   PN5180DEBUG(F("Register value=0x"));
   PN5180DEBUG(formatHex(*value));
   PN5180DEBUG_PRINTLN();
 
   PN5180DEBUG_EXIT;
   return true;
->>>>>>> d54712e5
 }
 
 /*
  * WRITE_EEPROM - 0x06
  */
 bool PN5180::writeEEprom(uint8_t addr, const uint8_t *buffer, uint8_t len) {
-<<<<<<< HEAD
-	uint8_t cmd[len + 2];
-	cmd[0] = PN5180_WRITE_EEPROM;
-	cmd[1] = addr;
-	for (int i = 0; i < len; i++) {
-		cmd[2 + i] = buffer[i];
-	}
-	transceiveCommand(cmd, len + 2);
-	return true;
-=======
   PN5180DEBUG_PRINTF(F("PN5180::writeEEprom(addr=%s, *buffer, len=%d)"), formatHex(addr), len);
   PN5180DEBUG_PRINTLN();
   PN5180DEBUG_ENTER;
@@ -384,7 +248,6 @@
   transceiveCommand(cmd, len + 2);
   PN5180DEBUG_EXIT;
   return true;
->>>>>>> d54712e5
 }
 
 /*
@@ -399,18 +262,6 @@
  * raised.
  */
 bool PN5180::readEEprom(uint8_t addr, uint8_t *buffer, int len) {
-<<<<<<< HEAD
-	if ((addr > 254) || ((addr + len) > 254)) {
-		PN5180DEBUG(F("ERROR: Reading beyond addr 254!\n"));
-		return false;
-	}
-
-	PN5180DEBUG(F("Reading EEPROM at 0x"));
-	PN5180DEBUG(formatHex(addr));
-	PN5180DEBUG(F(", size="));
-	PN5180DEBUG(len);
-	PN5180DEBUG(F("...\n"));
-=======
   PN5180DEBUG_PRINTF(F("PN5180::readEEprom(addr=%s, *buffer, len=%d)"), formatHex(addr), len);
   PN5180DEBUG_PRINTLN();
   PN5180DEBUG_ENTER;
@@ -425,24 +276,12 @@
   PN5180DEBUG(F(", size="));
   PN5180DEBUG(len);
   PN5180DEBUG_PRINTLN(F("..."));
->>>>>>> d54712e5
-
-	uint8_t cmd[] = {PN5180_READ_EEPROM, addr, uint8_t(len)};
-
-	transceiveCommand(cmd, sizeof(cmd), buffer, len);
-
-#ifdef DEBUG
-<<<<<<< HEAD
-	PN5180DEBUG(F("EEPROM values: "));
-	for (int i = 0; i < len; i++) {
-		PN5180DEBUG(formatHex(buffer[i]));
-		PN5180DEBUG(" ");
-	}
-	PN5180DEBUG("\n");
-#endif
-
-	return true;
-=======
+
+  uint8_t cmd[] = { PN5180_READ_EEPROM, addr, uint8_t(len) };
+
+  transceiveCommand(cmd, sizeof(cmd), buffer, len);
+
+#ifdef DEBUG
   PN5180DEBUG(F("EEPROM values: "));
   for (int i=0; i<len; i++) {
     PN5180DEBUG(formatHex(buffer[i]));
@@ -453,8 +292,8 @@
 
   PN5180DEBUG_EXIT;
   return true;
->>>>>>> d54712e5
-}
+}
+
 
 /*
  * SEND_DATA - 0x09
@@ -472,49 +311,6 @@
  * with ‘Transceive’ command set. If the condition is not fulfilled, an exception is raised.
  */
 bool PN5180::sendData(const uint8_t *data, int len, uint8_t validBits) {
-<<<<<<< HEAD
-	if (len > 260) {
-		PN5180DEBUG(F("ERROR: sendData with more than 260 bytes is not supported!\n"));
-		return false;
-	}
-
-#ifdef DEBUG
-	PN5180DEBUG(F("Send data (len="));
-	PN5180DEBUG(len);
-	PN5180DEBUG(F("):"));
-	for (int i = 0; i < len; i++) {
-		PN5180DEBUG(" ");
-		PN5180DEBUG(formatHex(data[i]));
-	}
-	PN5180DEBUG("\n");
-#endif
-
-	uint8_t buffer[len + 2];
-	buffer[0] = PN5180_SEND_DATA;
-	buffer[1] = validBits; // number of valid bits of last byte are transmitted (0 = all bits are transmitted)
-	for (int i = 0; i < len; i++) {
-		buffer[2 + i] = data[i];
-	}
-
-	writeRegisterWithAndMask(SYSTEM_CONFIG, 0xfffffff8); // Idle/StopCom Command
-	writeRegisterWithOrMask(SYSTEM_CONFIG, 0x00000003); // Transceive Command
-	/*
-	 * Transceive command; initiates a transceive cycle.
-	 * Note: Depending on the value of the Initiator bit, a
-	 * transmission is started or the receiver is enabled
-	 * Note: The transceive command does not finish
-	 * automatically. It stays in the transceive cycle until
-	 * stopped via the IDLE/StopCom command
-	 */
-
-	PN5180TransceiveStat transceiveState = getTransceiveState();
-	if (PN5180_TS_WaitTransmit != transceiveState) {
-		PN5180DEBUG(F("*** ERROR: Transceiver not in state WaitTransmit!?\n"));
-		return false;
-	}
-
-	return transceiveCommand(buffer, len + 2);
-=======
   PN5180DEBUG_PRINTF(F("PN5180::sendData(*data, len=%d, validBits=%d)"), len, validBits);
   PN5180DEBUG_PRINTLN();
   PN5180DEBUG_ENTER;
@@ -563,7 +359,6 @@
   bool ret = transceiveCommand(buffer, len+2);
   PN5180DEBUG_EXIT;
   return ret;
->>>>>>> d54712e5
 }
 
 /*
@@ -576,55 +371,6 @@
  * preceding an RF data reception, no exception is raised but the data read back from the
  * reception buffer is invalid. If the condition is not fulfilled, an exception is raised.
  */
-<<<<<<< HEAD
-uint8_t *PN5180::readData(int len) {
-	if (len < 0 || len > 508) {
-		Serial.println(F("*** FATAL: Reading more than 508 bytes is not supported!"));
-		return 0L;
-	}
-
-	PN5180DEBUG(F("Reading Data (len="));
-	PN5180DEBUG(len);
-	PN5180DEBUG(F(")...\n"));
-
-	uint8_t cmd[] = {PN5180_READ_DATA, 0x00};
-
-	uint8_t *readBuffer;
-	if (len <= 16) {
-		// use a smaller static buffer, e.g. if reading the uid only
-		readBuffer = readBufferStatic16;
-	} else {
-		// allocate the max buffer length of 508 bytes
-		if (!readBufferDynamic508) {
-			readBufferDynamic508 = (uint8_t *) malloc(508);
-			if (!readBufferDynamic508) {
-				PN5180DEBUG(F("Cannot allocate the read buffer of 508 Bytes!"));
-				return 0;
-			}
-		}
-		readBuffer = readBufferDynamic508;
-	}
-	transceiveCommand(cmd, sizeof(cmd), readBuffer, len);
-
-#ifdef DEBUG
-	PN5180DEBUG(F("Data read: "));
-	for (int i = 0; i < len; i++) {
-		PN5180DEBUG(formatHex(readBuffer[i]));
-		PN5180DEBUG(" ");
-	}
-	PN5180DEBUG("\n");
-#endif
-
-	return readBuffer;
-}
-
-bool PN5180::readData(int len, uint8_t *buffer) {
-	if (len < 0 || len > 508) {
-		return false;
-	}
-	uint8_t cmd[] = {PN5180_READ_DATA, 0x00};
-	return transceiveCommand(cmd, sizeof(cmd), buffer, len);
-=======
 uint8_t * PN5180::readData(int len) {
   PN5180DEBUG_PRINTF(F("PN5180::readData(len=%d)"), len);
   PN5180DEBUG_PRINTLN();
@@ -686,64 +432,63 @@
   bool ret = transceiveCommand(cmd, sizeof(cmd), buffer, len);
   PN5180DEBUG_EXIT;
   return ret;
->>>>>>> d54712e5
 }
 
 /* prepare LPCD registers (Low Power Card Detection) */
 bool PN5180::prepareLPCD() {
-	//=======================================LPCD CONFIG================================================================================
-	PN5180DEBUG(F("----------------------------------"));
-	PN5180DEBUG(F("prepare LPCD..."));
-
-	uint8_t data[255];
-	uint8_t response[256];
-	// 1. Set Fieldon time                                           LPCD_FIELD_ON_TIME (0x36)
-	uint8_t fieldOn = 0xF0; // 0x## -> ##(base 10) x 8μs + 62 μs
-	data[0] = fieldOn;
-	writeEEprom(0x36, data, 1);
-	readEEprom(0x36, response, 1);
-	fieldOn = response[0];
-	PN5180DEBUG("LPCD-fieldOn time: ");
-	PN5180DEBUG(formatHex(fieldOn));
-
-	// 2. Set threshold level                                         AGC_LPCD_THRESHOLD @ EEPROM 0x37
-	uint8_t threshold = 0x03;
-	data[0] = threshold;
-	writeEEprom(0x37, data, 1);
-	readEEprom(0x37, response, 1);
-	threshold = response[0];
-	PN5180DEBUG("LPCD-threshold: ");
-	PN5180DEBUG(formatHex(threshold));
-
-	// 3. Select LPCD mode                                               LPCD_REFVAL_GPO_CONTROL (0x38)
-	uint8_t lpcdMode = 0x01; // 1 = LPCD SELF CALIBRATION
-							 // 0 = LPCD AUTO CALIBRATION (this mode does not work, should look more into it, no reason why it shouldn't work)
-	data[0] = lpcdMode;
-	writeEEprom(0x38, data, 1);
-	readEEprom(0x38, response, 1);
-	lpcdMode = response[0];
-	PN5180DEBUG("lpcdMode: ");
-	PN5180DEBUG(formatHex(lpcdMode));
-
-	// LPCD_GPO_TOGGLE_BEFORE_FIELD_ON (0x39)
-	uint8_t beforeFieldOn = 0xF0;
-	data[0] = beforeFieldOn;
-	writeEEprom(0x39, data, 1);
-	readEEprom(0x39, response, 1);
-	beforeFieldOn = response[0];
-	PN5180DEBUG("beforeFieldOn: ");
-	PN5180DEBUG(formatHex(beforeFieldOn));
-
-	// LPCD_GPO_TOGGLE_AFTER_FIELD_ON (0x3A)
-	uint8_t afterFieldOn = 0xF0;
-	data[0] = afterFieldOn;
-	writeEEprom(0x3A, data, 1);
-	readEEprom(0x3A, response, 1);
-	afterFieldOn = response[0];
-	PN5180DEBUG("afterFieldOn: ");
-	PN5180DEBUG(formatHex(afterFieldOn));
-	vTaskDelay(100);
-	return true;
+  //=======================================LPCD CONFIG================================================================================
+  PN5180DEBUG(F("----------------------------------"));
+  PN5180DEBUG(F("prepare LPCD..."));
+
+  uint8_t data[255];
+  uint8_t response[256];
+    //1. Set Fieldon time                                           LPCD_FIELD_ON_TIME (0x36)
+  uint8_t fieldOn = 0xF0;//0x## -> ##(base 10) x 8μs + 62 μs
+  data[0] = fieldOn;
+  writeEEprom(0x36, data, 1);
+  readEEprom(0x36, response, 1);
+  fieldOn = response[0];
+  PN5180DEBUG("LPCD-fieldOn time: ");
+  PN5180DEBUG(formatHex(fieldOn));
+
+    //2. Set threshold level                                         AGC_LPCD_THRESHOLD @ EEPROM 0x37
+  uint8_t threshold = 0x03;
+  data[0] = threshold;
+  writeEEprom(0x37, data, 1);
+  readEEprom(0x37, response, 1);
+  threshold = response[0];
+  PN5180DEBUG("LPCD-threshold: ");
+  PN5180DEBUG(formatHex(threshold));
+
+  //3. Select LPCD mode                                               LPCD_REFVAL_GPO_CONTROL (0x38)
+  uint8_t lpcdMode = 0x01; // 1 = LPCD SELF CALIBRATION 
+                           // 0 = LPCD AUTO CALIBRATION (this mode does not work, should look more into it, no reason why it shouldn't work)
+  data[0] = lpcdMode;
+  writeEEprom(0x38, data, 1);
+  readEEprom(0x38, response, 1);
+  lpcdMode = response[0];
+  PN5180DEBUG("lpcdMode: ");
+  PN5180DEBUG(formatHex(lpcdMode));
+  
+  // LPCD_GPO_TOGGLE_BEFORE_FIELD_ON (0x39)
+  uint8_t beforeFieldOn = 0xF0; 
+  data[0] = beforeFieldOn;
+  writeEEprom(0x39, data, 1);
+  readEEprom(0x39, response, 1);
+  beforeFieldOn = response[0];
+  PN5180DEBUG("beforeFieldOn: ");
+  PN5180DEBUG(formatHex(beforeFieldOn));
+  
+  // LPCD_GPO_TOGGLE_AFTER_FIELD_ON (0x3A)
+  uint8_t afterFieldOn = 0xF0; 
+  data[0] = afterFieldOn;
+  writeEEprom(0x3A, data, 1);
+  readEEprom(0x3A, response, 1);
+  afterFieldOn = response[0];
+  PN5180DEBUG("afterFieldOn: ");
+  PN5180DEBUG(formatHex(afterFieldOn));
+  delay(100);
+  return true;
 }
 
 /* switch the mode to LPCD (low power card detection)
@@ -751,13 +496,13 @@
  * max. wake-up time is 2960 ms.
  */
 bool PN5180::switchToLPCD(uint16_t wakeupCounterInMs) {
-	// clear all IRQ flags
-	clearIRQStatus(0xffffffff);
-	// enable only LPCD and general error IRQ
-	writeRegister(IRQ_ENABLE, LPCD_IRQ_STAT | GENERAL_ERROR_IRQ_STAT);
-	// switch mode to LPCD
-	uint8_t cmd[] = {PN5180_SWITCH_MODE, 0x01, (uint8_t) (wakeupCounterInMs & 0xFF), (uint8_t) ((wakeupCounterInMs >> 8U) & 0xFF)};
-	return transceiveCommand(cmd, sizeof(cmd));
+  // clear all IRQ flags
+  clearIRQStatus(0xffffffff); 
+  // enable only LPCD and general error IRQ
+  writeRegister(IRQ_ENABLE, LPCD_IRQ_STAT | GENERAL_ERROR_IRQ_STAT);  
+  // switch mode to LPCD 
+  uint8_t cmd[] = { PN5180_SWITCH_MODE, 0x01, (uint8_t)(wakeupCounterInMs & 0xFF), (uint8_t)((wakeupCounterInMs >> 8U) & 0xFF) };
+  return transceiveCommand(cmd, sizeof(cmd));
 }
 
 /*
@@ -765,33 +510,8 @@
  * This command is used to perform a MIFARE Classic Authentication on an activated card.
  * It takes the key, card UID and the key type to authenticate at a given block address. The
  * response contains 1 byte indicating the authentication status.
- */
+*/
 int16_t PN5180::mifareAuthenticate(uint8_t blockNo, const uint8_t *key, uint8_t keyType, const uint8_t *uid) {
-<<<<<<< HEAD
-	if (keyType != 0x60 && keyType != 0x61) {
-		PN5180DEBUG(F("*** ERROR: invalid key type supplied!\n"));
-		return -2;
-	}
-
-	uint8_t cmdBuffer[13];
-	uint8_t rcvBuffer[1] = {0x02};
-	cmdBuffer[0] = PN5180_MIFARE_AUTHENTICATE; // PN5180 MF Authenticate command
-	for (int i = 0; i < 6; i++) {
-		cmdBuffer[i + 1] = key[i];
-	}
-	cmdBuffer[7] = keyType;
-	cmdBuffer[8] = blockNo;
-	for (int i = 0; i < 4; i++) {
-		cmdBuffer[9 + i] = uid[i];
-	}
-
-	bool retval = transceiveCommand(cmdBuffer, 13, rcvBuffer, 1);
-
-	if (!retval) {
-		PN5180DEBUG(F("*** ERROR: sending command failed!\n"));
-		return -3;
-	}
-=======
   if (keyType != 0x60 && keyType != 0x61){
     PN5180DEBUG_PRINTLN(F("*** ERROR: invalid key type supplied!"));
     return -2;
@@ -817,9 +537,7 @@
   }
   
   return rcvBuffer[0];
->>>>>>> d54712e5
-
-	return rcvBuffer[0];
+
 }
 
 /*
@@ -841,31 +559,19 @@
  *   0E              ISO 15693 ASK10   26        8E              ISO 15693   53
  */
 bool PN5180::loadRFConfig(uint8_t txConf, uint8_t rxConf) {
-<<<<<<< HEAD
-	PN5180DEBUG(F("Load RF-Config: txConf="));
-	PN5180DEBUG(formatHex(txConf));
-	PN5180DEBUG(F(", rxConf="));
-	PN5180DEBUG(formatHex(rxConf));
-	PN5180DEBUG("\n");
-=======
   PN5180DEBUG(F("Load RF-Config: txConf="));
   PN5180DEBUG(formatHex(txConf));
   PN5180DEBUG(F(", rxConf="));
   PN5180DEBUG(formatHex(rxConf));
   PN5180DEBUG_PRINTLN();
   PN5180DEBUG_ENTER;
->>>>>>> d54712e5
-
-	uint8_t cmd[] = {PN5180_LOAD_RF_CONFIG, txConf, rxConf};
-
-	transceiveCommand(cmd, sizeof(cmd));
-
-<<<<<<< HEAD
-	return true;
-=======
-  PN5180DEBUG_EXIT;
-  return true;
->>>>>>> d54712e5
+
+  uint8_t cmd[] = { PN5180_LOAD_RF_CONFIG, txConf, rxConf };
+
+  transceiveCommand(cmd, sizeof(cmd));
+
+  PN5180DEBUG_EXIT;
+  return true;
 }
 
 /*
@@ -874,30 +580,13 @@
  * set after the field is switched on.
  */
 bool PN5180::setRF_on() {
-<<<<<<< HEAD
-	PN5180DEBUG(F("Set RF ON\n"));
-=======
   PN5180DEBUG_PRINTLN(F("Set RF ON"));
   PN5180DEBUG_ENTER;
->>>>>>> d54712e5
-
-	uint8_t cmd[] = {PN5180_RF_ON, 0x00};
-
-	transceiveCommand(cmd, sizeof(cmd));
-
-<<<<<<< HEAD
-	unsigned long startedWaiting = millis();
-	while (0 == (TX_RFON_IRQ_STAT & getIRQStatus())) { // wait for RF field to set up (max 500ms)
-		vTaskDelay(1);
-		if (millis() - startedWaiting > 500) {
-			PN5180DEBUG(F("Set RF ON timeout\n"));
-			return false;
-		}
-	};
-
-	clearIRQStatus(TX_RFON_IRQ_STAT);
-	return true;
-=======
+
+  uint8_t cmd[] = { PN5180_RF_ON, 0x00 };
+
+  transceiveCommand(cmd, sizeof(cmd));
+
   unsigned long startedWaiting = millis();
   
   PN5180DEBUG_PRINTLN(F("wait for RF field to set up (max 500ms)"));
@@ -915,7 +604,6 @@
   clearIRQStatus(TX_RFON_IRQ_STAT);
   PN5180DEBUG_EXIT;
   return true;
->>>>>>> d54712e5
 }
 
 /*
@@ -924,29 +612,13 @@
  * is set after the field is switched off.
  */
 bool PN5180::setRF_off() {
-<<<<<<< HEAD
-	PN5180DEBUG(F("Set RF OFF\n"));
-=======
   PN5180DEBUG_PRINTLN(F("Set RF OFF"));
   PN5180DEBUG_ENTER;
->>>>>>> d54712e5
-
-	uint8_t cmd[] {PN5180_RF_OFF, 0x00};
-
-	transceiveCommand(cmd, sizeof(cmd));
-
-<<<<<<< HEAD
-	unsigned long startedWaiting = millis();
-	while (0 == (TX_RFOFF_IRQ_STAT & getIRQStatus())) { // wait for RF field to shut down
-		vTaskDelay(1);
-		if (millis() - startedWaiting > 500) {
-			PN5180DEBUG(F("Set RF OFF timeout\n"));
-			return false;
-		}
-	};
-	clearIRQStatus(TX_RFOFF_IRQ_STAT);
-	return true;
-=======
+
+  uint8_t cmd[] { PN5180_RF_OFF, 0x00 };
+
+  transceiveCommand(cmd, sizeof(cmd));
+
   unsigned long startedWaiting = millis();
   PN5180DEBUG_PRINTLN(F("wait for RF field to shut down (max 500ms)"));
   PN5180DEBUG_OFF;
@@ -963,7 +635,6 @@
   clearIRQStatus(TX_RFOFF_IRQ_STAT);
   PN5180DEBUG_EXIT;
   return true;
->>>>>>> d54712e5
 }
 
 //---------------------------------------------------------------------------------------------
@@ -1005,113 +676,6 @@
  * If there is a parameter error, the IRQ is set to ACTIVE and a GENERAL_ERROR_IRQ is set.
  */
 bool PN5180::transceiveCommand(uint8_t *sendBuffer, size_t sendBufferLen, uint8_t *recvBuffer, size_t recvBufferLen) {
-<<<<<<< HEAD
-	PN5180_SPI.beginTransaction(SPI_SETTINGS);
-#ifdef DEBUG
-	PN5180DEBUG(F("Sending SPI frame: '"));
-	for (uint8_t i = 0; i < sendBufferLen; i++) {
-		if (i > 0) {
-			PN5180DEBUG(" ");
-		}
-		PN5180DEBUG(formatHex(sendBuffer[i]));
-	}
-	PN5180DEBUG("'\n");
-#endif
-
-	// 0.
-	unsigned long startedWaiting = millis();
-	while (LOW != digitalRead(PN5180_BUSY)) {
-		vTaskDelay(1);
-		if (millis() - startedWaiting > commandTimeout) {
-			PN5180DEBUG("transceiveCommand timeout (send/0)");
-			PN5180_SPI.endTransaction();
-			digitalWrite(PN5180_NSS, HIGH);
-			return false;
-		};
-	}; // wait until busy is low
-	// 1.
-	digitalWrite(PN5180_NSS, LOW);
-	vTaskDelay(1);
-	// 2.
-	PN5180_SPI.transfer((uint8_t *) sendBuffer, sendBufferLen);
-	// 3.
-	startedWaiting = millis();
-	while (HIGH != digitalRead(PN5180_BUSY)) {
-		vTaskDelay(1);
-		if (millis() - startedWaiting > commandTimeout) {
-			PN5180DEBUG("transceiveCommand timeout (send/3)");
-			PN5180_SPI.endTransaction();
-			digitalWrite(PN5180_NSS, HIGH);
-			return false;
-		}
-	}; // wait until busy is high
-	// 4.
-	digitalWrite(PN5180_NSS, HIGH);
-	vTaskDelay(1);
-	// 5.
-	startedWaiting = millis();
-	while (LOW != digitalRead(PN5180_BUSY)) {
-		vTaskDelay(1);
-		if (millis() - startedWaiting > commandTimeout) {
-			PN5180DEBUG("transceiveCommand timeout (send/5)");
-			PN5180_SPI.endTransaction();
-			digitalWrite(PN5180_NSS, HIGH);
-			return false;
-		};
-	}; // wait until busy is low
-
-	// check, if write-only
-	if ((0 == recvBuffer) || (0 == recvBufferLen)) {
-		PN5180_SPI.endTransaction();
-		digitalWrite(PN5180_NSS, HIGH);
-		return true;
-	}
-	PN5180DEBUG(F("Receiving SPI frame...\n"));
-
-	// 1.
-	digitalWrite(PN5180_NSS, LOW);
-	// 2.
-	memset(recvBuffer, 0xFF, recvBufferLen);
-	PN5180_SPI.transfer(recvBuffer, recvBufferLen);
-	// 3.
-	startedWaiting = millis();
-	vTaskDelay(1);
-	while (HIGH != digitalRead(PN5180_BUSY)) {
-		vTaskDelay(1);
-		if (millis() - startedWaiting > commandTimeout) {
-			PN5180DEBUG("transceiveCommand timeout (receive/3)");
-			PN5180_SPI.endTransaction();
-			digitalWrite(PN5180_NSS, HIGH);
-			return false;
-		};
-	}; // wait until busy is high
-	// 4.
-	digitalWrite(PN5180_NSS, HIGH);
-	// 5.
-	startedWaiting = millis();
-	while (LOW != digitalRead(PN5180_BUSY)) {
-		vTaskDelay(1);
-		if (millis() - startedWaiting > commandTimeout) {
-			PN5180DEBUG("transceiveCommand timeout (receive/5)");
-			PN5180_SPI.endTransaction();
-			digitalWrite(PN5180_NSS, HIGH);
-			return false;
-		};
-	}; // wait until busy is low
-
-#ifdef DEBUG
-	PN5180DEBUG(F("Received: "));
-	for (uint8_t i = 0; i < recvBufferLen; i++) {
-		if (i > 0) {
-			PN5180DEBUG(" ");
-		}
-		PN5180DEBUG(formatHex(recvBuffer[i]));
-	}
-	PN5180DEBUG("'\n");
-#endif
-	PN5180_SPI.endTransaction();
-	return true;
-=======
   PN5180DEBUG_PRINTF(F("PN5180::transceiveCommand(*sendBuffer, sendBufferLen=%d, *recvBuffer, recvBufferLen=%d)"), sendBufferLen, recvBufferLen);
   PN5180DEBUG_PRINTLN();
   PN5180DEBUG_ENTER;
@@ -1215,34 +779,12 @@
   PN5180_SPI.endTransaction();
   PN5180DEBUG_EXIT;
   return true;
->>>>>>> d54712e5
 }
 
 /*
  * Reset NFC device
  */
 void PN5180::reset() {
-<<<<<<< HEAD
-	digitalWrite(PN5180_RST, LOW); // at least 10us required
-	vTaskDelay(1);
-	digitalWrite(PN5180_RST, HIGH); // 2ms to ramp up required
-	vTaskDelay(5);
-
-	unsigned long startedWaiting = millis();
-	while (0 == (IDLE_IRQ_STAT & getIRQStatus())) {
-		vTaskDelay(1);
-		// wait for system to start up (with timeout)
-		if (millis() - startedWaiting > commandTimeout) {
-			PN5180DEBUG(F("reset failed (timeout)!!!\n"));
-			// try again with larger time
-			digitalWrite(PN5180_RST, LOW);
-			vTaskDelay(10);
-			digitalWrite(PN5180_RST, HIGH);
-			vTaskDelay(50);
-			return;
-		}
-	}
-=======
   PN5180DEBUG_PRINTLN(F("PN5180::reset()"));
   PN5180DEBUG_ENTER;
   digitalWrite(PN5180_RST, LOW);  // at least 10us required
@@ -1269,7 +811,6 @@
   }
   PN5180DEBUG_ON;
   PN5180DEBUG_EXIT;
->>>>>>> d54712e5
 }
 
 /**
@@ -1277,26 +818,6 @@
  * @desc  read interrupt status register and clear interrupt status
  */
 uint32_t PN5180::getIRQStatus() {
-<<<<<<< HEAD
-	PN5180DEBUG(F("Read IRQ-Status register...\n"));
-
-	uint32_t irqStatus;
-	readRegister(IRQ_STATUS, &irqStatus);
-
-	PN5180DEBUG(F("IRQ-Status=0x"));
-	PN5180DEBUG(formatHex(irqStatus));
-	PN5180DEBUG("\n");
-
-	return irqStatus;
-}
-
-bool PN5180::clearIRQStatus(uint32_t irqMask) {
-	PN5180DEBUG(F("Clear IRQ-Status with mask=x"));
-	PN5180DEBUG(formatHex(irqMask));
-	PN5180DEBUG("\n");
-
-	return writeRegister(IRQ_CLEAR, irqMask);
-=======
   PN5180DEBUG_PRINTLN(F("PN5180::getIRQStatus()"));
   PN5180DEBUG_ENTER;
 
@@ -1322,7 +843,6 @@
 
   PN5180DEBUG_EXIT;
   return ret;
->>>>>>> d54712e5
 }
 
 /*
@@ -1333,12 +853,6 @@
 #endif
 
 PN5180TransceiveStat PN5180::getTransceiveState() {
-<<<<<<< HEAD
-	PN5180DEBUG(F("Get Transceive state...\n"));
-
-	uint32_t rfStatus;
-	if (!readRegister(RF_STATUS, &rfStatus)) {
-=======
   PN5180DEBUG_PRINT(F("PN5180::getTransceiveState()"));
   PN5180DEBUG_PRINTLN();
   PN5180DEBUG_ENTER;
@@ -1348,33 +862,9 @@
   uint32_t rfStatus;
   PN5180TransceiveStat ret;
   if (!readRegister(RF_STATUS, &rfStatus)) {
->>>>>>> d54712e5
-#ifdef DEBUG
-		showIRQStatus(getIRQStatus());
-#endif
-<<<<<<< HEAD
-		PN5180DEBUG(F("ERROR reading RF_STATUS register.\n"));
-		return PN5180TransceiveStat(0);
-	}
-
-	/*
-	 * TRANSCEIVE_STATEs:
-	 *  0 - idle
-	 *  1 - wait transmit
-	 *  2 - transmitting
-	 *  3 - wait receive
-	 *  4 - wait for data
-	 *  5 - receiving
-	 *  6 - loopback
-	 *  7 - reserved
-	 */
-	uint8_t state = ((rfStatus >> 24) & 0x07);
-	PN5180DEBUG(F("TRANSCEIVE_STATE=0x"));
-	PN5180DEBUG(formatHex(state));
-	PN5180DEBUG("\n");
-
-	return PN5180TransceiveStat(state);
-=======
+#ifdef DEBUG
+    showIRQStatus(getIRQStatus());
+#endif
     PN5180DEBUG_PRINTLN(F("ERROR reading RF_STATUS register."));
     ret = PN5180TransceiveStat(0);
     PN5180DEBUG_EXIT;
@@ -1400,5 +890,4 @@
   ret = PN5180TransceiveStat(state);
   PN5180DEBUG_EXIT;
   return ret;
->>>>>>> d54712e5
 }